--- conflicted
+++ resolved
@@ -23,11 +23,7 @@
 """Signatures builder class and related code."""
 
 from __future__ import absolute_import, division, print_function
-<<<<<<< HEAD
-=======
 
-import contextlib
->>>>>>> d250736d
 import re
 
 from inspire_utils.name import normalize_name
